--- conflicted
+++ resolved
@@ -66,18 +66,10 @@
     license="GNU GPLv2",
     keywords="imaging microscopy neuroscience segmentation",
     classifiers=[_f for _f in CLASSIFIERS.split('\n') if _f],
-<<<<<<< HEAD
     ext_modules=extensions,
-    setup_requires=['setuptools_cython'],
-    url="http://www.losonczylab.org/sima/",
-
-    platforms=["Linux", "Mac OS-X", "Windows"],
-=======
-    ext_modules = extensions,
     #setup_requires=['setuptools_cython'],
     url = "http://www.losonczylab.org/sima/",
     platforms = ["Linux", "Mac OS-X", "Windows"],
->>>>>>> c48144db
     #
     #   # could also include long_description, download_url, classifiers, etc.
 )