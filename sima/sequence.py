--- conflicted
+++ resolved
@@ -1,7 +1,6 @@
 from builtins import filter
 from builtins import zip
 from builtins import input
-from builtins import map
 from builtins import next
 from builtins import range
 from builtins import object
@@ -380,12 +379,6 @@
         channel_names : list of str, optional
             List of labels for the channels to be saved if using HDF5 format.
         """
-<<<<<<< HEAD
-        def depth(L):
-            return isinstance(L, collections.Sequence) and \
-                (not isinstance(L, str)) and max(list(map(depth, L))) + 1
-=======
->>>>>>> 5d3e5bf7
         if fmt not in ['TIFF8', 'TIFF16', 'HDF5']:
             raise ValueError('Unrecognized output format.')
         if (fmt in ['TIFF16', 'TIFF8']) and not np.array(filenames).ndim == 2:
