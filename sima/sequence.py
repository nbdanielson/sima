--- conflicted
+++ resolved
@@ -387,11 +387,7 @@
         # Make directories necessary for saving the files.
         try:  # HDF5 case
             out_dirs = [[dirname(filenames)]]
-<<<<<<< HEAD
-        except (AttributeError,TypeError):  # TIFF case
-=======
         except (AttributeError, TypeError):  # TIFF case
->>>>>>> d3c209bd
             out_dirs = [[dirname(f) for f in plane] for plane in filenames]
         for d in [_f for _f in it.chain.from_iterable(out_dirs) if _f]:
             sima.misc.mkdir_p(d)
